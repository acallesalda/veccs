# veccs

A Python package for efficiently computing conditioning sets for Vecchia
approximations.

Gaussian processes (GP) are prevalent in statistics and machine learning.
However, the computational costs in large data settings render their use
infeasible. Among various other approximate approaches, Vecchia approximations
are a promising and popular method for using GPs with rich data (see [Katzfuss &
Guinness (2021)](https://doi.org/10.1214/19-STS755) for details). The quality of
the Vecchia approximation depends crucially on the order of the data ([Guinness
(2018)](https://doi.org/10.1080/00401706.2018.1437476)). However, determining a
good ordering can be difficult and computationally expensive. This package
efficiently implements exact and approximate methods for ordering the data.

These include

- maximin ordering
- conditioning sets

## Disclaimer

This package is experimental and under active development. That means:

- The API cannot be considered stable.
- Testing has not been extensive as of now. Please check and verify!
- There is currently not much documentation beyond this readme.

In any case, this package comes with no warranty or guarantees.

## Usage

If you want to depend on this package in your own code, you can install it
using
```
pip install pip install https://github.com/katzfuss-group/veccs.git
```
or
similar using other managers. Please consider the disclaimer above and
consider to depend on a specific version or commit, e.g.,
```
<<<<<<< HEAD
pip install pip install https://github.com/katzfuss-group/veccs.git@v0.0.1
```
refers to the commit with the tag `v0.0.1`.

=======
pip install pip install https://github.com/katzfuss-group/veccs.git@v0.0.2
```
refers to the commit with the tag `v0.0.2`.
>>>>>>> 4067e19c

## Installation

The project is managed using [uv](https://docs.astral.sh/uv/). To install the
package, first install `uv`. Then, clone the repository and run the following
command

`pip uv sync`

in the root directory of the project. If you want to use the locked version of
the dependencies, run `pip uv sync --locked`.

### Legacy dependencies

Previous versions of this package used `faiss-cpu` and `sklearn`. These
functions are still available, but are not installed by default. To install
them, run `pip install -e .[legacy]`.

Please note that that these functions are deprecated and maybe removed in the
future. It has been observed that the legacy code caused issues on some Mac
Systems when using specific versions of, e.g., `faiss-cpu >= 1.8` and soemtimes
in combination with `pytorch`.



## How to contribute

1. install the package with the additional dependencies for development using
   `pip uv sync --dev --group docs`
2. before pushing on `main` or a PR, run `pre-commit run --all-files` and
   `pytest`.
3. before pushing on `main` or merging a PR, make sure the code is well
   documented. The documentenation can be viewed while editing the code using
   `mkdocs serve`.

To run the commands, without activating the virtual environment, prepend `uv
run `, e.g., `uv run mkdocs serve`.<|MERGE_RESOLUTION|>--- conflicted
+++ resolved
@@ -39,16 +39,9 @@
 similar using other managers. Please consider the disclaimer above and
 consider to depend on a specific version or commit, e.g.,
 ```
-<<<<<<< HEAD
-pip install pip install https://github.com/katzfuss-group/veccs.git@v0.0.1
-```
-refers to the commit with the tag `v0.0.1`.
-
-=======
 pip install pip install https://github.com/katzfuss-group/veccs.git@v0.0.2
 ```
 refers to the commit with the tag `v0.0.2`.
->>>>>>> 4067e19c
 
 ## Installation
 
